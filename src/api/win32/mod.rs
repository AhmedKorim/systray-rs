use {SystrayEvent, SystrayError, Callback, make_callback};
use std;
use std::cell::{Cell, RefCell};
use std::sync::mpsc::{channel, Sender, Receiver};
use std::os::windows::ffi::OsStrExt;
use std::ffi::OsStr;
use std::thread;
use std::collections::HashMap;
use winapi;
use winapi::{MENUITEMINFOW, LPMENUITEMINFOA, LPMENUITEMINFOW, c_int, RECT, UINT, BOOL, ULONG_PTR, CHAR, GUID, WCHAR};
use user32;
use kernel32;
use winapi::windef::{HWND, HMENU, HICON, HBRUSH, HBITMAP};
use winapi::winnt::{LPCWSTR};
<<<<<<< HEAD
use winapi::minwindef::{DWORD, WPARAM, LPARAM, LRESULT, HINSTANCE};
use winapi::winuser::{WNDCLASSW, WS_OVERLAPPEDWINDOW, CW_USEDEFAULT};
=======
use winapi::minwindef::{UINT, DWORD, WPARAM, LPARAM, LRESULT, HINSTANCE, TRUE, PBYTE};
use winapi::winuser::{WNDCLASSW, WS_OVERLAPPEDWINDOW, CW_USEDEFAULT, LR_DEFAULTCOLOR};
>>>>>>> d12dd5ec

// Until winapi hits 0.3 on crates.io, add these so we can publish a crate.
macro_rules! UNION {
    ($base:ident, $field:ident, $variant:ident, $variantmut:ident, $fieldtype:ty) => {
        impl $base {
            #[inline]
            pub unsafe fn $variant(&self) -> &$fieldtype {
                ::std::mem::transmute(&self.$field)
            }
            #[inline]
            pub unsafe fn $variantmut(&mut self) -> &mut $fieldtype {
                ::std::mem::transmute(&mut self.$field)
            }
        }
    }
}

macro_rules! STRUCT {
    {$(#[$attrs:meta])* nodebug struct $name:ident { $($field:ident: $ftype:ty,)+ }} => {
        #[repr(C)] $(#[$attrs])*
        pub struct $name {
            $(pub $field: $ftype,)+
        }
        impl Copy for $name {}
        impl Clone for $name { fn clone(&self) -> $name { *self } }
    };
    {$(#[$attrs:meta])* struct $name:ident { $($field:ident: $ftype:ty,)+ }} => {
        #[repr(C)] #[derive(Debug)] $(#[$attrs])*
        pub struct $name {
            $(pub $field: $ftype,)+
        }
        impl Copy for $name {}
        impl Clone for $name { fn clone(&self) -> $name { *self } }
    };
}

extern "system" {
    pub fn GetMenuInfo(hMenu: HMENU, lpcmi: LPMENUINFO) -> BOOL;
    pub fn GetMenuItemCount(hMenu: HMENU) -> c_int;
    pub fn GetMenuItemID(hMenu: HMENU, nPos: c_int) -> UINT;
    pub fn GetMenuItemInfoA(hMenu: HMENU, uItem: UINT, fByPosition: BOOL, lpmii: LPMENUITEMINFOA) -> BOOL;
    pub fn GetMenuItemInfoW(hMenu: HMENU, uItem: UINT, fByPosition: BOOL, lpmii: LPMENUITEMINFOW) -> BOOL;
    pub fn SetMenuInfo(hMenu: HMENU, lpcmi: LPCMENUINFO) -> BOOL;
    pub fn TrackPopupMenu(hMenu: HMENU, uFlags: UINT, x: c_int, y: c_int, nReserved: c_int,
                      hWnd: HWND, prcRect: *const RECT);
    pub fn TrackPopupMenuEx(hMenu: HMENU, fuFlags: UINT, x: c_int, y: c_int, hWnd: HWND,
                            lptpm: LPTPMPARAMS);
    pub fn Shell_NotifyIconA(dwMessage: DWORD, lpData: PNOTIFYICONDATAA) -> BOOL;
    pub fn Shell_NotifyIconW(dwMessage: DWORD, lpData: PNOTIFYICONDATAW) -> BOOL;
}


pub const NIM_ADD: DWORD = 0x00000000;
pub const NIM_MODIFY: DWORD = 0x00000001;
pub const NIM_DELETE: DWORD = 0x00000002;
pub const NIM_SETFOCUS: DWORD = 0x00000003;
pub const NIM_SETVERSION: DWORD = 0x00000004;
pub const NIF_MESSAGE: UINT = 0x00000001;
pub const NIF_ICON: UINT = 0x00000002;
pub const NIF_TIP: UINT = 0x00000004;
pub const NIF_STATE: UINT = 0x00000008;
pub const NIF_INFO: UINT = 0x00000010;
pub const NIF_GUID: UINT = 0x00000020;
pub const NIF_REALTIME: UINT = 0x00000040;
pub const NIF_SHOWTIP: UINT = 0x00000080;
pub const NOTIFYICON_VERSION: UINT = 3;
pub const NOTIFYICON_VERSION_4: UINT = 4;

STRUCT!{nodebug struct NOTIFYICONDATAA {
    cbSize: DWORD,
    hWnd: HWND,
    uID: UINT,
    uFlags: UINT,
    uCallbackMessage: UINT,
    hIcon: HICON,
    szTip: [CHAR; 128],
    dwState: DWORD,
    dwStateMask: DWORD,
    szInfo: [CHAR; 256],
    uTimeout: UINT,
    szInfoTitle: [CHAR; 64],
    dwInfoFlags: DWORD,
    guidItem: GUID,
    hBalloonIcon: HICON,
}}
UNION!(NOTIFYICONDATAA, uTimeout, uTimeout, uTimeout_mut, UINT);
UNION!(NOTIFYICONDATAA, uTimeout, uVersion, uVersion_mut, UINT);
pub type PNOTIFYICONDATAA = *mut NOTIFYICONDATAA;

STRUCT!{nodebug struct NOTIFYICONDATAW {
    cbSize: DWORD,
    hWnd: HWND,
    uID: UINT,
    uFlags: UINT,
    uCallbackMessage: UINT,
    hIcon: HICON,
    szTip: [WCHAR; 128],
    dwState: DWORD,
    dwStateMask: DWORD,
    szInfo: [WCHAR; 256],
    uTimeout: UINT,
    szInfoTitle: [WCHAR; 64],
    dwInfoFlags: DWORD,
    guidItem: GUID,
    hBalloonIcon: HICON,
}}
UNION!(NOTIFYICONDATAW, uTimeout, uTimeout, uTimeout_mut, UINT);
UNION!(NOTIFYICONDATAW, uTimeout, uVersion, uVersion_mut, UINT); // used with NIM_SETVERSION, values 0, 3 and 4

pub type PNOTIFYICONDATAW = *mut NOTIFYICONDATAW;
pub const MIIM_BITMAP: UINT = 0x00000080;
pub const MIIM_CHECKMARKS: UINT = 0x00000008;
pub const MIIM_DATA: UINT = 0x00000020;
pub const MIIM_FTYPE: UINT = 0x00000100;
pub const MIIM_ID: UINT = 0x00000002;
pub const MIIM_STATE: UINT = 0x00000001;
pub const MIIM_STRING: UINT = 0x00000040;
pub const MIIM_SUBMENU: UINT = 0x00000004;
pub const MIIM_TYPE: UINT = 0x00000010;

pub const MFT_BITMAP: UINT = 0x00000004;
pub const MFT_MENUBARBREAK: UINT = 0x00000020;
pub const MFT_MENUBREAK: UINT = 0x00000040;
pub const MFT_OWNERDRAW: UINT = 0x00000100;
pub const MFT_RADIOCHECK: UINT = 0x00000200;
pub const MFT_RIGHTJUSTIFY: UINT = 0x00004000;
pub const MFT_RIGHTORDER: UINT = 0x00002000;
pub const MFT_SEPARATOR: UINT = 0x00000800;
pub const MFT_STRING: UINT = 0x00000000;

pub const MFS_CHECKED: UINT = 0x00000008;
pub const MFS_DEFAULT: UINT = 0x00001000;
pub const MFS_DISABLED: UINT = 0x00000003;
pub const MFS_ENABLED: UINT = 0x00000000;
pub const MFS_GRAYED: UINT = 0x00000003;
pub const MFS_HILITE: UINT = 0x00000080;
pub const MFS_UNCHECKED: UINT = 0x00000000;
pub const MFS_UNHILITE: UINT = 0x00000000;

//pub const HBMMENU_CALLBACK: HBITMAP = -1 as HBITMAP;
pub const HBMMENU_MBAR_CLOSE: HBITMAP = 5 as HBITMAP;
pub const HBMMENU_MBAR_CLOSE_D: HBITMAP = 6 as HBITMAP;
pub const HBMMENU_MBAR_MINIMIZE: HBITMAP = 3 as HBITMAP;
pub const HBMMENU_MBAR_MINIMIZE_D: HBITMAP = 7 as HBITMAP;
pub const HBMMENU_MBAR_RESTORE: HBITMAP = 2 as HBITMAP;
pub const HBMMENU_POPUP_CLOSE: HBITMAP = 8 as HBITMAP;
pub const HBMMENU_POPUP_MAXIMIZE: HBITMAP = 10 as HBITMAP;
pub const HBMMENU_POPUP_MINIMIZE: HBITMAP = 11 as HBITMAP;
pub const HBMMENU_POPUP_RESTORE: HBITMAP = 9 as HBITMAP;
pub const HBMMENU_SYSTEM: HBITMAP = 1 as HBITMAP;

pub const MIM_MAXHEIGHT: UINT = 0x00000001;
pub const MIM_BACKGROUND: UINT = 0x00000002;
pub const MIM_HELPID: UINT = 0x00000004;
pub const MIM_MENUDATA: UINT = 0x00000008;
pub const MIM_STYLE: UINT = 0x00000010;
pub const MIM_APPLYTOSUBMENUS: UINT = 0x80000000;

pub const MNS_CHECKORBMP: UINT = 0x04000000;
pub const MNS_NOTIFYBYPOS: UINT = 0x08000000;
pub const MNS_AUTODISMISS: UINT = 0x10000000;
pub const MNS_DRAGDROP: UINT = 0x20000000;
pub const MNS_MODELESS: UINT = 0x40000000;
pub const MNS_NOCHECK: UINT = 0x80000000;

STRUCT!{struct MENUINFO {
    cbSize: DWORD,
    fMask: DWORD,
    dwStyle: DWORD,
    cyMax: UINT,
    hbrBack: HBRUSH,
    dwContextHelpID: DWORD,
    dwMenuData: ULONG_PTR,
}}
pub type LPMENUINFO = *mut MENUINFO;
pub type LPCMENUINFO = *const MENUINFO;

pub const TPM_LEFTALIGN: UINT = 0x0000;
pub const TPM_CENTERALIGN: UINT = 0x0004;
pub const TPM_RIGHTALIGN: UINT = 0x0008;
pub const TPM_TOPALIGN: UINT = 0x0000;
pub const TPM_VCENTERALIGN: UINT = 0x0010;
pub const TPM_BOTTOMALIGN: UINT = 0x0020;
pub const TPM_NONOTIFY: UINT = 0x0080;
pub const TPM_RETURNCMD: UINT = 0x0100;
pub const TPM_LEFTBUTTON: UINT = 0x0000;
pub const TPM_RIGHTBUTTON: UINT = 0x0002;
pub const TPM_HORNEGANIMATION: UINT = 0x0800;
pub const TPM_HORPOSANIMATION: UINT = 0x0400;
pub const TPM_NOANIMATION: UINT = 0x4000;
pub const TPM_VERNEGANIMATION: UINT = 0x2000;
pub const TPM_VERPOSANIMATION: UINT = 0x1000;

STRUCT!{struct TPMPARAMS {
    cbSize: UINT,
    rcExclude: RECT,
}}

pub type LPTPMPARAMS = *const TPMPARAMS;

fn to_wstring(str : &str) -> Vec<u16> {
    OsStr::new(str).encode_wide().chain(Some(0).into_iter()).collect::<Vec<_>>()
}

// Got this idea from glutin. Yay open source! Boo stupid winproc! Even more boo
// doing SetLongPtr tho.
thread_local!(static WININFO_STASH: RefCell<Option<WindowsLoopData>> = RefCell::new(None));

#[derive(Clone)]
struct WindowInfo {
    pub hwnd: HWND,
    pub hinstance: HINSTANCE,
    pub hmenu: HMENU,
}

unsafe impl Send for WindowInfo {}
unsafe impl Sync for WindowInfo {}

#[derive(Clone)]
struct WindowsLoopData {
    pub info: WindowInfo,
    pub tx: Sender<SystrayEvent>
}

unsafe fn get_win_os_error(msg: &str) -> SystrayError {
    SystrayError::OsError(format!("{}: {}", &msg, kernel32::GetLastError()))
}

unsafe extern "system" fn window_proc(h_wnd :HWND,
	                                    msg :UINT,
                                      w_param :WPARAM,
                                      l_param :LPARAM) -> LRESULT
{
    if msg == winapi::winuser::WM_MENUCOMMAND {
        WININFO_STASH.with(|stash| {
            let stash = stash.borrow();
            let stash = stash.as_ref();
            if let Some(stash) = stash {
                let menu_id = GetMenuItemID(stash.info.hmenu,
                                            w_param as i32) as i32;
                if menu_id != -1 {
                    stash.tx.send(SystrayEvent {
                        menu_index: menu_id as u32,
                    }).ok();
                }
            }
        });
    }

    if msg == winapi::winuser::WM_USER + 1 {
        if l_param as UINT == winapi::winuser::WM_LBUTTONUP ||
            l_param as UINT == winapi::winuser::WM_RBUTTONUP {
                let mut p = winapi::POINT {
                    x: 0,
                    y: 0
                };
                if user32::GetCursorPos(&mut p as *mut winapi::POINT) == 0 {
                    return 1;
                }
                user32::SetForegroundWindow(h_wnd);
                WININFO_STASH.with(|stash| {
                    let stash = stash.borrow();
                    let stash = stash.as_ref();
                    if let Some(stash) = stash {
                        TrackPopupMenu(stash.info.hmenu,
                                       0,
                                       p.x,
                                       p.y,
                                       (TPM_BOTTOMALIGN | TPM_LEFTALIGN) as i32,
                                       h_wnd,
                                       std::ptr::null_mut());
                    }
                });
            }
    }
    if msg == winapi::winuser::WM_DESTROY {
        user32::PostQuitMessage(0);
    }
    return user32::DefWindowProcW(h_wnd, msg, w_param, l_param);
}

fn get_nid_struct(hwnd : &HWND) -> NOTIFYICONDATAW {
    NOTIFYICONDATAW {
        cbSize: std::mem::size_of::<NOTIFYICONDATAW>() as DWORD,
        hWnd: *hwnd,
        uID: 0x1 as UINT,
        uFlags: 0 as UINT,
        uCallbackMessage: 0 as UINT,
        hIcon: 0 as HICON,
        szTip: [0 as u16; 128],
        dwState: 0 as DWORD,
        dwStateMask: 0 as DWORD,
        szInfo: [0 as u16; 256],
        uTimeout: 0 as UINT,
        szInfoTitle: [0 as u16; 64],
        dwInfoFlags: 0 as UINT,
        guidItem: winapi::GUID {
            Data1: 0 as winapi::c_ulong,
            Data2: 0 as winapi::c_ushort,
            Data3: 0 as winapi::c_ushort,
            Data4: [0; 8]
        },
        hBalloonIcon: 0 as HICON
    }
}

fn get_menu_item_struct() -> MENUITEMINFOW {
    winapi::MENUITEMINFOW {
        cbSize: std::mem::size_of::<winapi::MENUITEMINFOW>() as UINT,
        fMask: 0 as UINT,
        fType: 0 as UINT,
        fState: 0 as UINT,
        wID: 0 as UINT,
        hSubMenu: 0 as HMENU,
        hbmpChecked: 0 as HBITMAP,
        hbmpUnchecked: 0 as HBITMAP,
        dwItemData: 0 as winapi::ULONG_PTR,
        dwTypeData: std::ptr::null_mut(),
        cch: 0 as u32,
        hbmpItem: 0 as HBITMAP
    }
}

unsafe fn init_window() -> Result<WindowInfo, SystrayError> {
    let class_name = to_wstring("my_window");
    let hinstance : HINSTANCE = kernel32::GetModuleHandleA(std::ptr::null_mut());
    let wnd = WNDCLASSW {
        style: 0,
        lpfnWndProc: Some(window_proc),
        cbClsExtra: 0,
        cbWndExtra: 0,
        hInstance: 0 as HINSTANCE,
        hIcon: user32::LoadIconW(0 as HINSTANCE,
                                 winapi::winuser::IDI_APPLICATION),
        hCursor: user32::LoadCursorW(0 as HINSTANCE,
                                     winapi::winuser::IDI_APPLICATION),
        hbrBackground: 16 as HBRUSH,
        lpszMenuName: 0 as LPCWSTR,
        lpszClassName: class_name.as_ptr(),
    };
    if user32::RegisterClassW(&wnd) == 0 {
        return Err(get_win_os_error("Error creating window class"));
    }
    let hwnd = user32::CreateWindowExW(0,
                                       class_name.as_ptr(),
                                       to_wstring("rust_systray_window").as_ptr(),
                                       WS_OVERLAPPEDWINDOW,
                                       CW_USEDEFAULT,
                                       0,
                                       CW_USEDEFAULT,
                                       0,
                                       0 as HWND,
                                       0 as HMENU,
                                       0 as HINSTANCE,
                                       std::ptr::null_mut());
    if hwnd == std::ptr::null_mut() {
        return Err(get_win_os_error("Error creating window"));
    }
    let mut nid = get_nid_struct(&hwnd);
    nid.uID = 0x1;
    nid.uFlags = winapi::NIF_MESSAGE;
    nid.uCallbackMessage = winapi::WM_USER + 1;
    if Shell_NotifyIconW(winapi::NIM_ADD,
                                  &mut nid as *mut NOTIFYICONDATAW) == 0 {
        return Err(get_win_os_error("Error adding menu icon"));
    }
    // Setup menu
    let hmenu = user32::CreatePopupMenu();
    let m = MENUINFO {
        cbSize: std::mem::size_of::<MENUINFO>() as DWORD,
        fMask: MIM_APPLYTOSUBMENUS | MIM_STYLE,
        dwStyle: MNS_NOTIFYBYPOS,
        cyMax: 0 as UINT,
        hbrBack: 0 as HBRUSH,
        dwContextHelpID: 0 as DWORD,
        dwMenuData: 0 as winapi::ULONG_PTR
    };
    if SetMenuInfo(hmenu, &m as *const MENUINFO) == 0 {
        return Err(get_win_os_error("Error setting up menu"));
    }

    Ok(WindowInfo {
        hwnd: hwnd,
        hmenu: hmenu,
        hinstance: hinstance,
    })
}

unsafe fn run_loop() {
    debug!("Running windows loop");
    // Run message loop
    let mut msg = winapi::winuser::MSG {
        hwnd: 0 as HWND,
        message: 0 as UINT,
        wParam: 0 as WPARAM,
        lParam: 0 as LPARAM,
        time: 0 as DWORD,
        pt: winapi::windef::POINT { x: 0, y: 0, },
    };
    loop {
        user32::GetMessageW(&mut msg, 0 as HWND, 0, 0);
        if msg.message == winapi::winuser::WM_QUIT {
            break;
        }
        user32::TranslateMessage(&mut msg);
        user32::DispatchMessageW(&mut msg);
    }
    debug!("Leaving windows run loop");
}

pub struct Window {
    info: WindowInfo,
    windows_loop: Option<thread::JoinHandle<()>>,
    menu_idx: Cell<u32>,
    callback: RefCell<HashMap<u32, Callback>>,
    pub rx: Receiver<SystrayEvent>,
}

impl Window {
    pub fn new() -> Result<Window, SystrayError> {
        let (tx, rx) = channel();
        let (event_tx, event_rx) = channel();
        let windows_loop = thread::spawn(move || {
            unsafe {
                let i = init_window();
                let k;
                match i {
                    Ok(j) => {
                        tx.send(Ok(j.clone())).ok();
                        k = j;
                    }
                    Err(e) => {
                        // If creation didn't work, return out of the thread.
                        tx.send(Err(e)).ok();
                        return;
                    }
                };
                WININFO_STASH.with(|stash| {
                    let data = WindowsLoopData {
                        info: k,
                        tx: event_tx
                    };
                    (*stash.borrow_mut()) = Some(data);
                });
                run_loop();
            }
        });
        let info = match rx.recv().unwrap() {
            Ok(i) => i,
            Err(e) => {
                return Err(e);
            }
        };
        let w = Window {
            info: info,
            windows_loop: Some(windows_loop),
            rx: event_rx,
            menu_idx: Cell::new(0),
            callback: RefCell::new(HashMap::new())
        };
        Ok(w)
    }

    pub fn quit(&self) {
        unsafe {
            user32::PostMessageW(self.info.hwnd, winapi::WM_DESTROY,
                                 0 as WPARAM, 0 as LPARAM);
        }
    }


    pub fn set_tooltip(&self, tooltip: &String) -> Result<(), SystrayError> {
        // Add Tooltip
        debug!("Setting tooltip to {}", tooltip);
        // Gross way to convert String to [i8; 128]
        // TODO: Clean up conversion, test for length so we don't panic at runtime
        let tt = tooltip.as_bytes().clone();
        let mut nid = get_nid_struct(&self.info.hwnd);
        for i in 0..tt.len() {
            nid.szTip[i] = tt[i] as u16;
        }
        nid.uFlags = winapi::NIF_TIP;
        unsafe {
            if Shell_NotifyIconW(winapi::NIM_MODIFY,
                                          &mut nid as *mut NOTIFYICONDATAW) == 0 {
                return Err(get_win_os_error("Error setting tooltip"));
            }
        }
        Ok(())
    }

    fn add_menu_entry(&self, item_name: &String) -> Result<u32, SystrayError> {
        let mut st = to_wstring(item_name);
        let idx = self.menu_idx.get();
        self.menu_idx.set(idx + 1);
        let mut item = get_menu_item_struct();
        item.fMask = MIIM_FTYPE | MIIM_STRING | MIIM_ID | MIIM_STATE;
        item.fType = MFT_STRING;
        item.wID = idx;
        item.dwTypeData = st.as_mut_ptr();
        item.cch = (item_name.len() * 2) as u32;
        unsafe {
            if user32::InsertMenuItemW(self.info.hmenu,
                                       idx,
                                       1,
                                       &item as *const winapi::MENUITEMINFOW) == 0 {
                return Err(get_win_os_error("Error inserting menu item"));
            }
        }
        Ok(idx)
    }

    pub fn add_menu_separator(&self) -> Result<u32, SystrayError> {
        let idx = self.menu_idx.get();
        self.menu_idx.set(idx + 1);
        let mut item = get_menu_item_struct();
        item.fMask = MIIM_FTYPE;
        item.fType = MFT_SEPARATOR;
        item.wID = idx;
        unsafe {
            if user32::InsertMenuItemW(self.info.hmenu,
                                       idx,
                                       1,
                                       &item as *const winapi::MENUITEMINFOW) == 0 {
                return Err(get_win_os_error("Error inserting separator"));
            }
        }
        Ok(idx)
    }

    pub fn add_menu_item<F>(&self, item_name: &String, f: F) -> Result<u32, SystrayError>
        where F: std::ops::Fn(&Window) -> () + 'static {
        let idx = match self.add_menu_entry(item_name) {
            Ok(i) => i,
            Err(e) => {
                return Err(e);
            }
        };
        let mut m = self.callback.borrow_mut();
        m.insert(idx, make_callback(f));
        Ok(idx)
    }

    fn set_icon(&self, icon: HICON) -> Result<(), SystrayError> {
        unsafe {
            let mut nid = get_nid_struct(&self.info.hwnd);
            nid.uFlags = winapi::NIF_ICON;
            nid.hIcon = icon;
            if Shell_NotifyIconW(winapi::NIM_MODIFY,
                                          &mut nid as *mut NOTIFYICONDATAW) == 0 {
                return Err(get_win_os_error("Error setting icon"));
            }
        }
        Ok(())
    }

    pub fn wait_for_message(&mut self) {
        loop {
            let msg;
            match self.rx.recv() {
                Ok(m) => msg = m,
                Err(_) => {
                    // If self.rx fails, we're in thread shutdown. Join here.
                    if let Some(t) = self.windows_loop.take() {
                        t.join().ok();
                    }
                    break;
                }
            }
            if (*self.callback.borrow()).contains_key(&msg.menu_index) {
                let f = (*self.callback.borrow_mut()).remove(&msg.menu_index).unwrap();
                f(&self);
                (*self.callback.borrow_mut()).insert(msg.menu_index, f);
            }
        }
    }

    pub fn set_icon_from_resource(&self, resource_name: &String) -> Result<(), SystrayError> {
        let icon;
        unsafe {
            icon = user32::LoadImageW(self.info.hinstance,
                                      to_wstring(&resource_name).as_ptr(),
                                      winapi::IMAGE_ICON,
                                      64,
                                      64,
                                      0) as HICON;
            if icon == std::ptr::null_mut() as HICON {
                return Err(get_win_os_error("Error setting icon from resource"));
            }
        }
        self.set_icon(icon)
    }

    pub fn set_icon_from_file(&self, icon_file: &String) -> Result<(), SystrayError> {
        let wstr_icon_file = to_wstring(&icon_file);
        let hicon;
        unsafe {
            hicon = user32::LoadImageW(std::ptr::null_mut() as HINSTANCE, wstr_icon_file.as_ptr(),
                                       winapi::IMAGE_ICON, 64, 64, winapi::LR_LOADFROMFILE) as HICON;
            if hicon == std::ptr::null_mut() as HICON {
                return Err(get_win_os_error("Error setting icon from file"));
            }
        }
        self.set_icon(hicon)
    }

    pub fn set_icon_from_buffer(&self, buffer: &[u8], width: u32, height: u32) -> Result<(), SystrayError> {
        let offset = unsafe {
            user32::LookupIconIdFromDirectoryEx(
                buffer.as_ptr() as PBYTE,
                TRUE,
                width as i32,
                height as i32,
                LR_DEFAULTCOLOR
            )
        };

        if offset != 0 {
            let icon_data = &buffer[offset as usize ..];
            let hicon = unsafe {
                user32::CreateIconFromResourceEx(
                    icon_data.as_ptr() as PBYTE,
                    0,
                    TRUE,
                    0x30000,
                    width as i32,
                    height as i32,
                    LR_DEFAULTCOLOR
                )
            };

            if hicon == std::ptr::null_mut() as HICON {
                return Err( unsafe { get_win_os_error("Cannot load icon from the buffer") } );
            }

            self.set_icon(hicon)
        } else {
            Err( unsafe { get_win_os_error("Error setting icon from buffer") })
        }
    }

    pub fn shutdown(&self) -> Result<(), SystrayError> {
        unsafe {
            let mut nid = get_nid_struct(&self.info.hwnd);
            nid.uFlags = winapi::NIF_ICON;
            if Shell_NotifyIconW(winapi::NIM_DELETE,
                                          &mut nid as *mut NOTIFYICONDATAW) == 0 {
                return Err(get_win_os_error("Error deleting icon from menu"));
            }
        }
        Ok(())
    }
}

impl Drop for Window {
    fn drop(&mut self) {
        self.shutdown().ok();
    }
}<|MERGE_RESOLUTION|>--- conflicted
+++ resolved
@@ -12,13 +12,8 @@
 use kernel32;
 use winapi::windef::{HWND, HMENU, HICON, HBRUSH, HBITMAP};
 use winapi::winnt::{LPCWSTR};
-<<<<<<< HEAD
-use winapi::minwindef::{DWORD, WPARAM, LPARAM, LRESULT, HINSTANCE};
-use winapi::winuser::{WNDCLASSW, WS_OVERLAPPEDWINDOW, CW_USEDEFAULT};
-=======
 use winapi::minwindef::{UINT, DWORD, WPARAM, LPARAM, LRESULT, HINSTANCE, TRUE, PBYTE};
 use winapi::winuser::{WNDCLASSW, WS_OVERLAPPEDWINDOW, CW_USEDEFAULT, LR_DEFAULTCOLOR};
->>>>>>> d12dd5ec
 
 // Until winapi hits 0.3 on crates.io, add these so we can publish a crate.
 macro_rules! UNION {
